//! Duration types/units creation and conversion.

<<<<<<< HEAD
use crate::numerical_duration::TimeRep;
use crate::Period;
use core::{convert::TryFrom, fmt, mem::size_of, prelude::v1::*};
use num::{rational::Ratio, traits::WrappingSub, Bounded, CheckedDiv};

/// A duration of time with generic storage
///
/// Each implementation defines a constant fraction/ratio representing the period of the LSbit
=======
use crate::integer::{IntTrait, Integer};
use crate::numerical_duration::TimeRep;
use crate::Period;
use core::{convert::TryFrom, fmt, mem::size_of, ops, prelude::v1::*};
use num::{rational::Ratio, Bounded};

/// A duration of time with generic storage
///
/// Each implementation defines a constant fraction/ratio representing the period of the LSb
>>>>>>> 1f43e127
///
/// # Implementation Example
/// ```rust,no_run
/// # use embedded_time::{Duration, Period, Ratio, TimeRep};
/// # use core::{fmt, fmt::Formatter};
/// #
/// #[derive(Copy, Clone)]
/// struct Milliseconds<T: TimeRep>(pub T);
///
/// impl<T: TimeRep> Duration for Milliseconds<T> {
///     type Rep = T;   // set the storage type
///
///     fn new(value: Self::Rep) -> Self {
///         Self(value)
///     }
///
///     fn count(self) -> Self::Rep {
///         self.0
///     }
/// }
///
/// impl<T: TimeRep> Period for Milliseconds<T> {
<<<<<<< HEAD
///     const PERIOD: Ratio<i32> = Ratio::<i32>::new_raw(1, 1_000); // set LSbit period to 1 millisecond
=======
///     const PERIOD: Ratio<i32> = Ratio::<i32>::new_raw(1, 1_000); // set LSb period to 1 millisecond
>>>>>>> 1f43e127
/// }
///
/// impl<T: TimeRep> fmt::Display for Milliseconds<T> {
///     fn fmt(&self, f: &mut Formatter<'_>) -> Result<(), fmt::Error> {
///         unimplemented!()
///     }
///     
/// }
/// ```
pub trait Duration: Sized + Copy + fmt::Display + Period {
    type Rep: TimeRep;

    /// Not generally useful or needed as the duration can be instantiated like this:
    /// ```no_run
    /// # use embedded_time::prelude::*;
    /// # use embedded_time::time_units::*;
    /// Seconds(123);
    /// 123.seconds();
    /// ```
    /// It only exists to allow Duration methods with default definitions to create a
    /// new duration
    fn new(value: Self::Rep) -> Self;

    /// ```rust
    /// # use embedded_time::prelude::*;
    /// # use embedded_time::time_units::*;
    /// assert_eq!(Seconds(123).count(), 123);
    /// ```
    fn count(self) -> Self::Rep;

    /// ```rust
    /// # use embedded_time::prelude::*;
    /// # use embedded_time::time_units::*;
    /// # use num::rational::Ratio;
    /// assert_eq!(Microseconds::<i32>::from_ticks(5_i64, Ratio::<i32>::new_raw(1, 1_000)), Some(Microseconds(5_000_i32)));
    /// assert_eq!(Microseconds::<i64>::from_ticks(i32::MAX, Ratio::<i32>::new_raw(1, 1_000)), Some(Microseconds((i32::MAX as i64) * 1_000)));
    /// assert_eq!(Milliseconds::<i32>::from_ticks((i32::MAX as i64) + 1, Ratio::<i32>::new_raw(1, 1_000_000)), Some(Milliseconds((((i32::MAX as i64) + 1) / 1_000) as i32)));
    /// ```
    fn from_ticks<Rep>(ticks: Rep, period: Ratio<i32>) -> Option<Self>
    where
        Self::Rep: TimeRep + TryFrom<Rep>,
        Rep: TimeRep,
    {
        if size_of::<Self::Rep>() > size_of::<Rep>() {
            let converted_ticks = Self::Rep::try_from(ticks).ok()?;

            if period > Ratio::new_raw(1, 1) {
                Some(Self::new(TimeRep::checked_div(
                    &converted_ticks.checked_mul(&period)?,
                    &Self::PERIOD,
                )?))
            } else {
                Some(Self::new(
                    converted_ticks.checked_mul(&period.checked_div(&Self::PERIOD)?)?,
                ))
            }
        } else {
            let ticks = if period > Ratio::new_raw(1, 1) {
                TimeRep::checked_div(&TimeRep::checked_mul(&ticks, &period)?, &Self::PERIOD)?
            } else {
                TimeRep::checked_mul(&ticks, &period.checked_div(&Self::PERIOD)?)?
            };

            let converted_ticks = Self::Rep::try_from(ticks).ok()?;
            Some(Self::new(converted_ticks))
        }
    }

<<<<<<< HEAD
    /// Create an integer representation with LSbit period of that provided
=======
    /// Create an integer representation with LSb period of that provided
>>>>>>> 1f43e127
    ///
    /// # Errors
    /// - the conversion of periods causes an overflow
    /// - the Self integer cast to that of the provided type fails
    ///
    /// # Examples
    /// ```rust
<<<<<<< HEAD
    /// # use embedded_time::{prelude::*, time_units::*, Ratio};
    /// assert_eq!(Microseconds(5_000_i32).into_ticks::<i32>(Ratio::<i32>::new_raw(1, 1_000)), Some(5_i32));
    /// assert_eq!(Microseconds(5_000_i32).into_ticks::<i32>(Ratio::<i32>::new_raw(1, 200)), Some(1_i32));
    /// assert_eq!(Microseconds::<i32>(i32::MAX).into_ticks::<i64>(Ratio::<i32>::new_raw(1, 2_000_000)), Some((i32::MAX as i64) * 2));
    /// assert_eq!(Microseconds::<i64>((i32::MAX as i64) + 2).into_ticks::<i32>(Ratio::new_raw(1, 500_000)), Some(i32::MAX / 2 + 1));
    /// assert_eq!(Microseconds::<i64>(i32::MAX as i64).into_ticks::<i32>(Ratio::<i32>::new_raw(1, 500_000)), Some(i32::MAX / 2));
=======
    /// # use embedded_time::{prelude::*, time_units::*, Instant, Ratio};
    /// assert_eq!(Microseconds(5_000_i32).into_ticks::<i32>(Ratio::<i32>::new_raw(1, 1_000)), Ok(5_i32));
    /// assert_eq!(Microseconds(5_000_i32).into_ticks::<i32>(Ratio::<i32>::new_raw(1, 200)), Ok(1_i32));
    /// assert_eq!(Microseconds::<i32>(i32::MAX).into_ticks::<i64>(Ratio::<i32>::new_raw(1, 2_000_000)), Ok((i32::MAX as i64) * 2));
    /// assert_eq!(Microseconds::<i64>((i32::MAX as i64) + 2).into_ticks::<i32>(Ratio::new_raw(1, 500_000)), Ok(i32::MAX / 2 + 1));
    /// assert_eq!(Microseconds::<i64>(i32::MAX as i64).into_ticks::<i32>(Ratio::<i32>::new_raw(1, 500_000)), Ok(i32::MAX / 2));
>>>>>>> 1f43e127
    /// ```
    fn into_ticks<Rep>(self, period: Ratio<i32>) -> Option<Rep>
    where
        Self::Rep: TimeRep,
        Rep: TimeRep + TryFrom<Self::Rep>,
    {
        if size_of::<Rep>() > size_of::<Self::Rep>() {
            let ticks = Rep::try_from(self.count()).ok()?;

            if period > Ratio::new_raw(1, 1) {
                Some(TimeRep::checked_div(
                    &TimeRep::checked_mul(&ticks, &Self::PERIOD)?,
                    &period,
                )?)
            } else {
                Some(TimeRep::checked_mul(
                    &ticks,
                    &Self::PERIOD.checked_div(&period)?,
                )?)
            }
        } else {
            let ticks = if Self::PERIOD > Ratio::new_raw(1, 1) {
                TimeRep::checked_div(
                    &TimeRep::checked_mul(&self.count(), &Self::PERIOD)?,
                    &period,
                )?
            } else {
                TimeRep::checked_mul(&self.count(), &Self::PERIOD.checked_div(&period)?)?
            };

            Rep::try_from(ticks).ok()
        }
    }

    /// ```rust
    /// # use embedded_time::prelude::*;
    /// # use embedded_time::time_units::*;
    /// assert_eq!(Seconds::<i32>::min_value(), i32::MIN);
    /// ```
    #[must_use]
    fn min_value() -> Self::Rep {
        Self::Rep::min_value()
    }

    /// ```rust
    /// # use embedded_time::prelude::*;
    /// # use embedded_time::time_units::*;
    /// assert_eq!(Seconds::<i32>::max_value(), i32::MAX);
    /// ```
    #[must_use]
    fn max_value() -> Self::Rep {
        Self::Rep::max_value()
    }

    /// Apply wrapping subtraction
    ///
    /// # Example
    /// ```rust
    /// # use embedded_time::prelude::*;
    /// # use embedded_time::time_units::*;
    /// assert_eq!(Seconds(1).wrapping_sub(Seconds(u32::MAX as i32)), Some(Seconds(2)));
    /// ```
    fn wrapping_sub<Rhs>(self, rhs: Rhs) -> Option<Self>
    where
        Self: TryConvertFrom<Rhs>,
        Self::Rep: TryFrom<Rhs::Rep, Error: fmt::Debug>,
        Rhs::Rep: TimeRep,
        Rhs: Duration,
    {
        let rhs = Self::try_convert_from(rhs)?;
        Some(Self::new(self.count().wrapping_sub(&rhs.count())))
    }
}

pub trait TryConvertFrom<Source>: Sized {
    fn try_convert_from(other: Source) -> Option<Self>;
}

pub trait TryConvertInto<Dest> {
    fn try_convert_into(self) -> Option<Dest>;
}

impl<Source, Dest> TryConvertFrom<Source> for Dest
where
    Dest: Duration,
    Dest::Rep: TimeRep + TryFrom<Source::Rep, Error: fmt::Debug>,
    Source: Duration,
    Source::Rep: TimeRep,
{
    /// Attempt to convert from one duration type to another
    ///
    /// Both the underlying storage type and the LSbit period can be converted
    ///
    /// # Errors
    /// - unable to cast underlying types
    /// - LSbit period conversion overflow
    ///
    /// # Examples
    /// ```rust
    /// # use embedded_time::prelude::*;
    /// # use embedded_time::time_units::*;
    /// # use embedded_time::duration::TryConvertFrom;
    /// assert_eq!(Seconds::<i32>::try_convert_from(Milliseconds(23_000_i64)), Some(Seconds(23_i32)));
    /// assert_eq!(Seconds::<i64>::try_convert_from(Milliseconds(23_000_i32)), Some(Seconds(23_i64)));
    /// ```
    fn try_convert_from(source: Source) -> Option<Self> {
        Some(Self::from_ticks(source.count(), Source::PERIOD)?)
    }
}

/// The reciprocal of [`TryConvertFrom`]
///
/// # Examples
/// ```rust
/// # use embedded_time::prelude::*;
/// # use embedded_time::time_units::*;
/// # use embedded_time::duration::TryConvertInto;
/// assert_eq!(Seconds(23_000_i64).try_convert_into(), Some(Seconds(23_000_i32)));
/// assert_eq!(Seconds(23_000_i32).try_convert_into(), Some(Seconds(23_000_i32)));
/// assert_eq!(Some(Seconds(23_000_i64)), (Seconds(23_000_i32).try_convert_into()));
/// assert_eq!(Milliseconds(23_000_i64).try_convert_into(), Some(Seconds(23_i32)));
/// assert_eq!(Milliseconds(23_000_i32).try_convert_into(), Some(Seconds(23_i64)));
/// ```
impl<Source, Dest> TryConvertInto<Dest> for Source
where
    Source: Duration,
    Dest: Duration + TryConvertFrom<Source>,
{
    fn try_convert_into(self) -> Option<Dest> {
        Dest::try_convert_from(self)
    }
}

/// Implementations of the [`Duration`] trait.
///
/// # Constructing a duration
/// ```rust
/// # use embedded_time::prelude::*;
/// # use embedded_time::time_units::*;
/// assert_eq!(Milliseconds::<i32>::new(23), Milliseconds(23_i32));
/// assert_eq!(Milliseconds(23), 23.milliseconds());
/// ```
///
/// # Get the integer count
/// ```rust
/// # use embedded_time::prelude::*;
/// # use embedded_time::time_units::*;
/// assert_eq!(Milliseconds(23).count(), 23);
/// ```
///
/// # Formatting
/// Just forwards the underlying integer to [`core::fmt::Display::fmt()`]
/// ```rust
/// # use embedded_time::prelude::*;
/// # use embedded_time::time_units::*;
/// assert_eq!(format!("{}", Seconds(123)), "123");
/// ```
///
///
/// # Add/Sub
///
/// ## Panics
/// Panics if the rhs duration cannot be converted into the lhs duration type
///
/// In this example, the maximum `i32` value of seconds is stored as `i32` and
/// converting that value to milliseconds (with `i32` storage type) causes an overflow.
/// ```rust,should_panic
/// # use embedded_time::prelude::*;
/// # use embedded_time::time_units::*;
/// let _ = Milliseconds(24) + Seconds(i32::MAX);
/// ```
///
/// This example works just fine as the seconds value is first cast to `i64`, then
/// converted to milliseconds.
/// ```rust
/// # use embedded_time::prelude::*;
/// # use embedded_time::time_units::*;
/// let _ = Milliseconds(24_i64) + Seconds(i32::MAX);
/// ```
///
/// Here, there is no units conversion to worry about, but `i32::MAX + 1` cannot be
/// cast to an `i32`.
/// ```rust,should_panic
/// # use embedded_time::prelude::*;
/// # use embedded_time::time_units::*;
/// let _ = Seconds(i32::MAX) - Seconds(i32::MAX as i64 + 1);
/// ```
///
/// ## Examples
/// ```rust
/// # use embedded_time::prelude::*;
/// # use embedded_time::time_units::*;
/// assert_eq!((Milliseconds(3_234) - Seconds(2)), Milliseconds(1_234));
/// assert_eq!((Milliseconds(3_234_i64) - Seconds(2_i32)), Milliseconds(1_234_i64));
/// assert_eq!((Seconds(i32::MAX) - Milliseconds((i32::MAX as i64) + 1)), Seconds(2_145_336_164_i32));
/// ```
///
/// # Equality
/// ```rust
/// # use embedded_time::prelude::*;
/// # use embedded_time::time_units::*;
/// assert_eq!(Seconds(123), Seconds(123));
/// assert_eq!(Seconds(123), Milliseconds(123_000));
/// assert_ne!(Seconds(123), Milliseconds(123_001));
/// assert_ne!(Milliseconds(123_001), Seconds(123));
/// assert_ne!(Milliseconds(123_001_i64), Seconds(123_i64));
/// assert_ne!(Seconds(123_i64), Milliseconds(123_001_i64));
/// assert_ne!(Seconds(123_i64), Milliseconds(123_001_i32));
/// ```
///
/// # Comparisons
/// ```rust
/// # use embedded_time::prelude::*;
/// # use embedded_time::time_units::*;
/// assert!(Seconds(2) < Seconds(3));
/// assert!(Seconds(2) < Milliseconds(2_001));
/// assert!(Seconds(2) == Milliseconds(2_000));
/// assert!(Seconds(2) > Milliseconds(1_999));
/// assert!(Seconds(2_i32) < Milliseconds(2_001_i64));
/// assert!(Seconds(2_i64) < Milliseconds(2_001_i32));
/// ```
pub mod time_units {
    //! Implementations of the [`Duration`] trait.
    //!
    //! # Constructing a duration
    //! ```rust
    //! # use embedded_time::prelude::*;
    //! # use embedded_time::time_units::*;
    //! assert_eq!(Milliseconds::<i32>::new(23), Milliseconds(23_i32));
    //! assert_eq!(Milliseconds(23), 23.milliseconds());
    //! ```
    //!
    //! # Get the integer count
    //! ```rust
    //! # use embedded_time::prelude::*;
    //! # use embedded_time::time_units::*;
    //! assert_eq!(Milliseconds(23).count(), 23);
    //! ```
    //!
    //! # Formatting
    //! Just forwards the underlying integer to [`core::fmt::Display::fmt()`]
    //! ```rust
    //! # use embedded_time::prelude::*;
    //! # use embedded_time::time_units::*;
    //! assert_eq!(format!("{}", Seconds(123)), "123");
    //! ```
    //!
    //!
    //! # Add/Sub
    //!
    //! ## Panics
    //! Panics if the rhs duration cannot be converted into the lhs duration type
    //!
    //! In this example, the maximum `i32` value of seconds is stored as `i32` and
    //! converting that value to milliseconds (with `i32` storage type) causes an overflow.
    //! ```rust,should_panic
    //! # use embedded_time::prelude::*;
    //! # use embedded_time::time_units::*;
    //! let _ = Milliseconds(24) + Seconds(i32::MAX);
    //! ```
    //!
    //! This example works just fine as the seconds value is first cast to `i64`, then
    //! converted to milliseconds.
    //! ```rust
    //! # use embedded_time::prelude::*;
    //! # use embedded_time::time_units::*;
    //! let _ = Milliseconds(24_i64) + Seconds(i32::MAX);
    //! ```
    //!
    //! Here, there is no units conversion to worry about, but `i32::MAX + 1` cannot be
    //! cast to an `i32`.
    //! ```rust,should_panic
    //! # use embedded_time::prelude::*;
    //! # use embedded_time::time_units::*;
    //! let _ = Seconds(i32::MAX) + Seconds(i32::MAX as i64 + 1);
    //! # //todo: perhaps initially convert types to largest storage, do the op, then convert to lhs type
    //! ```
    //!
    //! ## Examples
    //! ```rust
    //! # use embedded_time::prelude::*;
    //! # use embedded_time::time_units::*;
    //! assert_eq!((Milliseconds(3_234) - Seconds(2)), Milliseconds(1_234));
    //! assert_eq!((Milliseconds(3_234_i64) - Seconds(2_i32)), Milliseconds(1_234_i64));
    //! ```
    //!
    //! # Equality
    //! ```rust
    //! # use embedded_time::prelude::*;
    //! # use embedded_time::time_units::*;
    //! assert_eq!(Seconds(123), Seconds(123));
    //! assert_eq!(Seconds(123), Milliseconds(123_000));
    //! assert_ne!(Seconds(123), Milliseconds(123_001));
    //! assert_ne!(Milliseconds(123_001), Seconds(123));
    //! assert_ne!(Milliseconds(123_001_i64), Seconds(123_i64));
    //! assert_ne!(Seconds(123_i64), Milliseconds(123_001_i64));
    //! assert_ne!(Seconds(123_i64), Milliseconds(123_001_i32));
    //! ```
    //!
    //! # Comparisons
    //! ```rust
    //! # use embedded_time::prelude::*;
    //! # use embedded_time::time_units::*;
    //! assert!(Seconds(2) < Seconds(3));
    //! assert!(Seconds(2) < Milliseconds(2_001));
    //! assert!(Seconds(2) == Milliseconds(2_000));
    //! assert!(Seconds(2) > Milliseconds(1_999));
    //! assert!(Seconds(2_i32) < Milliseconds(2_001_i64));
    //! assert!(Seconds(2_i64) < Milliseconds(2_001_i32));
    //! ```

    use super::Period;
    use crate::duration::{Duration, TryConvertFrom};
    use crate::numerical_duration::TimeRep;
    use core::{
        cmp,
        convert::TryFrom,
        fmt::{self, Formatter},
        ops,
    };
    use num::rational::Ratio;

    macro_rules! durations {
        ( $( $name:ident, ($numer:expr, $denom:expr) );+ ) => {
            $(
                /// See module-level documentation for details about this type
                #[derive(Copy, Clone, Debug, Eq, Ord)]
                pub struct $name<T: TimeRep>(pub T);

                /// See module-level documentation for details about this type
                impl<T: TimeRep> Period for $name<T> {
                    const PERIOD: Ratio<i32> = Ratio::<i32>::new_raw($numer, $denom);
                }

                impl<Rep: TimeRep> Duration for $name<Rep> {
                    type Rep = Rep;

                    fn new(value: Self::Rep) -> Self {
                        Self(value)
                    }

                    fn count(self) -> Self::Rep {
                        self.0
                    }
                }

                /// See module-level documentation for details about this type
                impl<T: TimeRep> fmt::Display for $name<T> {
                    /// See module-level documentation for details about this type
                    fn fmt(&self, f: &mut Formatter<'_>) -> fmt::Result {
                        fmt::Display::fmt(&self.0, f)
                    }
                }

                /// See module-level documentation for details about this type
                impl<Rep, RhsDur> ops::Add<RhsDur> for $name<Rep>
                where
                    RhsDur: Duration,
                    RhsDur::Rep: TimeRep,
                    Rep: TimeRep + TryFrom<RhsDur::Rep, Error: fmt::Debug>,
                {
                    type Output = Self;

                    /// See module-level documentation for details about this type
                    #[inline]
                    fn add(self, rhs: RhsDur) -> Self::Output {
                        Self(self.count() + Self::try_convert_from(rhs).unwrap().count())
                    }
                }

                /// See module-level documentation for details about this type
                impl<Rep, RhsDur> ops::Sub<RhsDur> for $name<Rep>
                where
                    Rep: TimeRep + TryFrom<RhsDur::Rep, Error: fmt::Debug>,
                    RhsDur: Duration,
                {
                    type Output = Self;

                    /// See module-level documentation for details about this type
                    #[inline]
                    fn sub(self, rhs: RhsDur) -> Self::Output {
                        Self(self.count() - Self::try_convert_from(rhs).unwrap().count())
                    }
                }

                /// See module-level documentation for details about this type
                impl<Rep, OtherDur> cmp::PartialEq<OtherDur> for $name<Rep>
                where
                    Rep: TimeRep + TryFrom<OtherDur::Rep, Error: fmt::Debug>,
                    OtherDur: Duration,
                    OtherDur::Rep: TryFrom<Rep, Error: fmt::Debug>,
                {
                    /// See module-level documentation for details about this type
                    fn eq(&self, other: &OtherDur) -> bool {
                        if Self::PERIOD < OtherDur::PERIOD {
                            self.count() == Self::try_convert_from(*other).unwrap().count()
                        } else {
                            OtherDur::try_convert_from(*self).unwrap().count() == other.count()
                        }
                    }
                }

                /// See module-level documentation for details about this type
                impl<Rep, OtherDur> PartialOrd<OtherDur> for $name<Rep>
                where
                    Rep: TimeRep + TryFrom<OtherDur::Rep, Error: fmt::Debug>,
                    OtherDur: Duration,
                    OtherDur::Rep: TryFrom<Rep, Error: fmt::Debug>,
                {
                    /// See module-level documentation for details about this type
                    fn partial_cmp(&self, other: &OtherDur) -> Option<core::cmp::Ordering> {
                        if Self::PERIOD < OtherDur::PERIOD {
                            Some(self.count().cmp(&Self::try_convert_from(*other).unwrap().count()))
                        } else {
                            Some(
                                OtherDur::try_convert_from(*self)
                                    .unwrap()
                                    .count()
                                    .cmp(&other.count()),
                            )
                        }
                    }
                }

             )+
         };
    }
    durations![
        Hours,     (3600, 1);
        Minutes,     (60, 1);
        Seconds,      (1, 1);
        Milliseconds, (1, 1_000);
        Microseconds, (1, 1_000_000);
        Nanoseconds,  (1, 1_000_000_000)
    ];
<<<<<<< HEAD
=======

    pub trait TryConvertFrom<Source>: Sized {
        type Error: fmt::Debug;

        fn try_convert_from(other: Source) -> Result<Self, Self::Error>;
    }

    pub trait TryConvertInto<Dest> {
        type Error: fmt::Debug;

        fn try_convert_into(self) -> Result<Dest, Self::Error>;
    }

    impl<Source, Dest> TryConvertFrom<Source> for Dest
    where
        Dest: Duration,
        Dest::Rep: TimeRep + TryFrom<Source::Rep, Error: fmt::Debug>,
        Source: Duration,
        Source::Rep: TimeRep,
    {
        /// Type returned upon conversion failure
        type Error = <Dest::Rep as TryFrom<Source::Rep>>::Error;

        /// Attempt to convert from one duration type to another
        ///
        /// Both the underlying storage type and the LSb period can be converted
        ///
        /// # Errors
        /// - unable to cast underlying types
        /// - LSb period conversion overflow
        ///
        /// # Examples
        /// ```rust
        /// # use embedded_time::prelude::*;
        /// # use embedded_time::time_units::*;
        /// assert_eq!(Seconds::<i32>::try_convert_from(Milliseconds(23_000_i64)), Ok(Seconds(23_i32)));
        /// assert_eq!(Seconds::<i64>::try_convert_from(Milliseconds(23_000_i32)), Ok(Seconds(23_i64)));
        /// ```
        fn try_convert_from(
            source: Source,
        ) -> Result<Self, <Self as TryConvertFrom<Source>>::Error> {
            let source_count = Dest::Rep::try_from(source.count())?;
            Ok(Self::from_ticks(source_count, Source::PERIOD))
        }
    }

    /// The reciprocal of [`TryConvertFrom`]
    ///
    /// # Examples
    /// ```rust
    /// # use embedded_time::prelude::*;
    /// # use embedded_time::time_units::*;
    /// assert_eq!(Seconds(23_000_i64).try_convert_into(), Ok(Seconds(23_000_i32)));
    /// assert_eq!(Seconds(23_000_i32).try_convert_into(), Ok(Seconds(23_000_i32)));
    /// assert_eq!(Ok(Seconds(23_000_i64)), (Seconds(23_000_i32).try_convert_into()));
    /// assert_eq!(Milliseconds(23_000_i64).try_convert_into(), Ok(Seconds(23_i32)));
    /// assert_eq!(Milliseconds(23_000_i32).try_convert_into(), Ok(Seconds(23_i64)));
    /// ```
    impl<Source, Dest> TryConvertInto<Dest> for Source
    where
        Source: Duration,
        Dest: Duration + TryConvertFrom<Source>,
    {
        type Error = <Dest as TryConvertFrom<Self>>::Error;

        fn try_convert_into(self) -> Result<Dest, <Self as TryConvertInto<Dest>>::Error> {
            Dest::try_convert_from(self)
        }
    }
}

impl<T> ops::Mul<Ratio<i32>> for Integer<T>
where
    T: IntTrait,
{
    type Output = Self;

    fn mul(self, rhs: Ratio<i32>) -> Self::Output {
        Self(self.0 * (*rhs.numer()).into() / (*rhs.denom()).into())
    }
}

impl<T> ops::Div<Ratio<i32>> for Integer<T>
where
    T: IntTrait,
{
    type Output = Self;

    fn div(self, rhs: Ratio<i32>) -> Self::Output {
        Self(self.0 / (*rhs.numer()).into() * (*rhs.denom()).into())
    }
>>>>>>> 1f43e127
}<|MERGE_RESOLUTION|>--- conflicted
+++ resolved
@@ -1,6 +1,5 @@
 //! Duration types/units creation and conversion.
 
-<<<<<<< HEAD
 use crate::numerical_duration::TimeRep;
 use crate::Period;
 use core::{convert::TryFrom, fmt, mem::size_of, prelude::v1::*};
@@ -9,17 +8,6 @@
 /// A duration of time with generic storage
 ///
 /// Each implementation defines a constant fraction/ratio representing the period of the LSbit
-=======
-use crate::integer::{IntTrait, Integer};
-use crate::numerical_duration::TimeRep;
-use crate::Period;
-use core::{convert::TryFrom, fmt, mem::size_of, ops, prelude::v1::*};
-use num::{rational::Ratio, Bounded};
-
-/// A duration of time with generic storage
-///
-/// Each implementation defines a constant fraction/ratio representing the period of the LSb
->>>>>>> 1f43e127
 ///
 /// # Implementation Example
 /// ```rust,no_run
@@ -42,11 +30,7 @@
 /// }
 ///
 /// impl<T: TimeRep> Period for Milliseconds<T> {
-<<<<<<< HEAD
 ///     const PERIOD: Ratio<i32> = Ratio::<i32>::new_raw(1, 1_000); // set LSbit period to 1 millisecond
-=======
-///     const PERIOD: Ratio<i32> = Ratio::<i32>::new_raw(1, 1_000); // set LSb period to 1 millisecond
->>>>>>> 1f43e127
 /// }
 ///
 /// impl<T: TimeRep> fmt::Display for Milliseconds<T> {
@@ -115,11 +99,7 @@
         }
     }
 
-<<<<<<< HEAD
     /// Create an integer representation with LSbit period of that provided
-=======
-    /// Create an integer representation with LSb period of that provided
->>>>>>> 1f43e127
     ///
     /// # Errors
     /// - the conversion of periods causes an overflow
@@ -127,21 +107,12 @@
     ///
     /// # Examples
     /// ```rust
-<<<<<<< HEAD
     /// # use embedded_time::{prelude::*, time_units::*, Ratio};
     /// assert_eq!(Microseconds(5_000_i32).into_ticks::<i32>(Ratio::<i32>::new_raw(1, 1_000)), Some(5_i32));
     /// assert_eq!(Microseconds(5_000_i32).into_ticks::<i32>(Ratio::<i32>::new_raw(1, 200)), Some(1_i32));
     /// assert_eq!(Microseconds::<i32>(i32::MAX).into_ticks::<i64>(Ratio::<i32>::new_raw(1, 2_000_000)), Some((i32::MAX as i64) * 2));
     /// assert_eq!(Microseconds::<i64>((i32::MAX as i64) + 2).into_ticks::<i32>(Ratio::new_raw(1, 500_000)), Some(i32::MAX / 2 + 1));
     /// assert_eq!(Microseconds::<i64>(i32::MAX as i64).into_ticks::<i32>(Ratio::<i32>::new_raw(1, 500_000)), Some(i32::MAX / 2));
-=======
-    /// # use embedded_time::{prelude::*, time_units::*, Instant, Ratio};
-    /// assert_eq!(Microseconds(5_000_i32).into_ticks::<i32>(Ratio::<i32>::new_raw(1, 1_000)), Ok(5_i32));
-    /// assert_eq!(Microseconds(5_000_i32).into_ticks::<i32>(Ratio::<i32>::new_raw(1, 200)), Ok(1_i32));
-    /// assert_eq!(Microseconds::<i32>(i32::MAX).into_ticks::<i64>(Ratio::<i32>::new_raw(1, 2_000_000)), Ok((i32::MAX as i64) * 2));
-    /// assert_eq!(Microseconds::<i64>((i32::MAX as i64) + 2).into_ticks::<i32>(Ratio::new_raw(1, 500_000)), Ok(i32::MAX / 2 + 1));
-    /// assert_eq!(Microseconds::<i64>(i32::MAX as i64).into_ticks::<i32>(Ratio::<i32>::new_raw(1, 500_000)), Ok(i32::MAX / 2));
->>>>>>> 1f43e127
     /// ```
     fn into_ticks<Rep>(self, period: Ratio<i32>) -> Option<Rep>
     where
@@ -577,98 +548,4 @@
         Microseconds, (1, 1_000_000);
         Nanoseconds,  (1, 1_000_000_000)
     ];
-<<<<<<< HEAD
-=======
-
-    pub trait TryConvertFrom<Source>: Sized {
-        type Error: fmt::Debug;
-
-        fn try_convert_from(other: Source) -> Result<Self, Self::Error>;
-    }
-
-    pub trait TryConvertInto<Dest> {
-        type Error: fmt::Debug;
-
-        fn try_convert_into(self) -> Result<Dest, Self::Error>;
-    }
-
-    impl<Source, Dest> TryConvertFrom<Source> for Dest
-    where
-        Dest: Duration,
-        Dest::Rep: TimeRep + TryFrom<Source::Rep, Error: fmt::Debug>,
-        Source: Duration,
-        Source::Rep: TimeRep,
-    {
-        /// Type returned upon conversion failure
-        type Error = <Dest::Rep as TryFrom<Source::Rep>>::Error;
-
-        /// Attempt to convert from one duration type to another
-        ///
-        /// Both the underlying storage type and the LSb period can be converted
-        ///
-        /// # Errors
-        /// - unable to cast underlying types
-        /// - LSb period conversion overflow
-        ///
-        /// # Examples
-        /// ```rust
-        /// # use embedded_time::prelude::*;
-        /// # use embedded_time::time_units::*;
-        /// assert_eq!(Seconds::<i32>::try_convert_from(Milliseconds(23_000_i64)), Ok(Seconds(23_i32)));
-        /// assert_eq!(Seconds::<i64>::try_convert_from(Milliseconds(23_000_i32)), Ok(Seconds(23_i64)));
-        /// ```
-        fn try_convert_from(
-            source: Source,
-        ) -> Result<Self, <Self as TryConvertFrom<Source>>::Error> {
-            let source_count = Dest::Rep::try_from(source.count())?;
-            Ok(Self::from_ticks(source_count, Source::PERIOD))
-        }
-    }
-
-    /// The reciprocal of [`TryConvertFrom`]
-    ///
-    /// # Examples
-    /// ```rust
-    /// # use embedded_time::prelude::*;
-    /// # use embedded_time::time_units::*;
-    /// assert_eq!(Seconds(23_000_i64).try_convert_into(), Ok(Seconds(23_000_i32)));
-    /// assert_eq!(Seconds(23_000_i32).try_convert_into(), Ok(Seconds(23_000_i32)));
-    /// assert_eq!(Ok(Seconds(23_000_i64)), (Seconds(23_000_i32).try_convert_into()));
-    /// assert_eq!(Milliseconds(23_000_i64).try_convert_into(), Ok(Seconds(23_i32)));
-    /// assert_eq!(Milliseconds(23_000_i32).try_convert_into(), Ok(Seconds(23_i64)));
-    /// ```
-    impl<Source, Dest> TryConvertInto<Dest> for Source
-    where
-        Source: Duration,
-        Dest: Duration + TryConvertFrom<Source>,
-    {
-        type Error = <Dest as TryConvertFrom<Self>>::Error;
-
-        fn try_convert_into(self) -> Result<Dest, <Self as TryConvertInto<Dest>>::Error> {
-            Dest::try_convert_from(self)
-        }
-    }
-}
-
-impl<T> ops::Mul<Ratio<i32>> for Integer<T>
-where
-    T: IntTrait,
-{
-    type Output = Self;
-
-    fn mul(self, rhs: Ratio<i32>) -> Self::Output {
-        Self(self.0 * (*rhs.numer()).into() / (*rhs.denom()).into())
-    }
-}
-
-impl<T> ops::Div<Ratio<i32>> for Integer<T>
-where
-    T: IntTrait,
-{
-    type Output = Self;
-
-    fn div(self, rhs: Ratio<i32>) -> Self::Output {
-        Self(self.0 / (*rhs.numer()).into() * (*rhs.denom()).into())
-    }
->>>>>>> 1f43e127
 }