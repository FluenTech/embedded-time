--- conflicted
+++ resolved
@@ -2,16 +2,11 @@
 
 ## [Unreleased]
 
-<<<<<<< HEAD
-### Added
-
 - added optional support for [defmt](https://github.com/knurling-rs/defmt)
-=======
 - add `scaling_factor` method to `FixedPoint` type to retrieve the const scaling-factor [`Fraction`] from any fixed-point object
 - Duration and Rate are no longer implemented by the `Generic` duration and rate types
 - durations and rates can now be taken generically by a function without having to bind to `FixedPoint` (`FixedPoint` is now bound to the `Duration` and `Rate` traits)
 - `Fraction`s `numerator()` and `denominator()` getter methods now return a value instead of a reference
->>>>>>> 614f667f
 
 [unreleased]: https://github.com/FluenTech/embedded-time/compare/v0.12.0...HEAD
 
